# QDax: Accelerated Quality-Diversity
QDax is a tool to accelerate Quality-Diveristy (QD) algorithms through hardware accelerators and massive parallelism. 

QDax paper: https://arxiv.org/abs/2202.01258 

## Installation

### Dependencies

In particular, QDax relies on the [JAX](https://github.com/google/jax) and [brax](https://github.com/google/brax) libraries. 
To install all dependencies, you can run the following command:
```bash
pip install -r requirements.txt
```

### Installing QDax

```bash
pip install git+https://github.com/adaptive-intelligent-robotics/QDax.git
```

## Examples

There are two ways to run QDax: 
1. Colab Notebooks (has visualization included) - recommended (to also avoid needing to download dependencies and configure environment)
Open the notebook [notebook](https://colab.research.google.com/github/adaptive-intelligent-robotics/QDax/blob/main/notebooks/Run_QDax_Example_Notebook.ipynb) in the notebooks directory and run it according the walkthrough instructions.

2. Locally - A singularity folder is provided to easily install everything in a container. 
If you use singularity image or install the dependencies locally, you can run a single experiment using for example: 

```
python run_qd.py --env_name walker --grid_shape 30 30 --batch_size 2048 --num-evaluations 1000000
```
Alternatively, to run experiments that compare the effect of batch sizes, use command below.
For example, to run the experiments on the walker environment (which has a 2-dimensional BD) with a grid shape of (30,30) with 5 replications. 
```
python3 run_comparison_batch_sizes.py --env_name walker --grid_shape 30 30 -n 5
CUDA_VISIBLE_DEVICES=0 python3 run_comparison_batch_sizes.py --env_name walker --grid_shape 30 30 -n 5
CUDA_VISIBLE_DEVICES="0,1" python3 run_comparison_batch_sizes.py --env_name walker --grid_shape 30 30 -n 5
```

### Analysis and Plotting Tools

Expname is the name of the directories of the experiments (it will look for directory that start with that string. Results is the directory containing all the results folders.

```
python3 analysis/plot_metrics.py --exp-name qdax_training --results ./qdax_walker_fixednumevals/ --attribute population_size --save figure.png
```
where:
- `--exp-name` is the name of the directories of the experiments (it will look for directory that starts with that string.
- `--results` is the directory containing all the results folders.
- `--attribute`: attribute in which we want to compare the results on.


## Code Structure (for developers)
Some things to note beforehand is that JAX relies on a functional programming paradigm. 
We will try as much as possible to maintain this programming style.

<<<<<<< HEAD
The main file used is `qdax/training/qd.py`. This file contains the main `train` function which consists of the entire QD loop and supporting functions.
- Inputs: The `train` function takes as input the task, emitter_fn and hyperparameters. 
- Functions: The main functions used by `train` are also declared in this file. Working in top_down importance in terms of how the code works. The key function here is the `_es_one_epoch` function. In terms of QD, this determines the loop performed at each generation: Selection (from archive) and Variation to generate solutions to be evaluated defined by the `emitter_fn`, Evaluation and Archive Update defined by (`eval_and_add_fn`). The first part of the `train` function is the `init_phase_fn` which initializes the archive using random policies.
- Flow: `train` first calls `init_phase_fn` and then `_es_one_epoch` for defined number of generations or evaluations.
=======
The main file used is `qdax/training/qd.py`. 
This file contains the main `train` function which consists of the entire QD loop and supporting functions.
- Inputs: The `train` function takes as input the task, emitter and hyperparameters. 
- Functions: The main functions used by `train` are also declared in this file. 
Working in top_down importance in terms of how the code works. 
The key function here is the `_es_one_epoch` function. 
In terms of QD, this determines the loop performed at each generation: 
  (1) Selection (from archive) and Variation to generate solutions to be evaluated defined by the `emitter_fn`,
  (2) Evaluation 
  and (3) Archive Update defined by (`eval_and_add_fn`). 
The first part of the `train` function is the `init_phase_fn` which initializes the archive using random policies.
- Flow: `train` first calls `init_phase_fn` and then `_es_one_epoch` for a defined number of generations or evaluations.
>>>>>>> 0143083b

Users can extend this framework with extensions of QD algorithms such as different optimizers/emitters and introducing new tasks. This can be done by:
1. **Emitter Function:** The emitter function is responsible for generating solutions to be evaluated. Within the commonly known "ask and tell" framework in evolution strategies, the emitter function is analogous to the "ask" function. However, the difference in QD algorihtms is the interaction with the repertoire. A few common mutation based emitters have been implemented. These examples can be found [here](https://github.com/adaptive-intelligent-robotics/QDax/tree/main/qdax/training/emitters_simple)
2. **Tasks:** An example of the task structure can be found [here](https://github.com/adaptive-intelligent-robotics/QDax/blob/main/qdax/tasks.py). This file refers to the BraxTask which uses the [Brax](https://github.com/google/brax) environments. 


## Notes
### Key Management
```
key = jax.random.PRNGKey(seed)
key, key_model, key_env = jax.random.split(key, 3)
```
- `key` is for training_state.key
- `key_model` is for policy_model.init
- `key_env` is for environment initialisations (although in our deterministic case we do not really use this)

From the flow of the program, we perform an `init_phase` first. 
The `init_phase` function uses the `training_state.key` and outputs the updated `training_state` (with a new key) after performing the initialization (initialization of archive by evaluating random policies).

After this, we depend on the `training_state.key` in `es_one_epoch` to be managed. 
In the `es_one_epoch(training_state)`:
```
key, key_emitter, key_es_eval = jax.random.split(training_state.key, 3)
```
- `key_selection` passed into selection function
- `key_petr` is passed into mutation function (iso_dd)
- `key_es_eval` is passed into `eval_and_add`
- `key` is saved as the new `training_state.key` for the next epoch.
And the `training_state` is returned as an output of this function.

## Related Projects
- [EvoJax: Hardware-Accelerated Neuroevolution](https://github.com/google/evojax). EvoJAX is a scalable, general purpose, hardware-accelerated neuroevolution toolkit. [Paper](https://arxiv.org/abs/2202.05008)


## Contributors

QDax is currently developed and maintained by the [Adaptive & Intelligent Robotics Lab (AIRL)](https://www.imperial.ac.uk/adaptive-intelligent-robotics/):

- [Bryan Lim](https://limbryan.github.io/)
- [Maxime Allard](https://www.imperial.ac.uk/people/m.allard20)
- [Luca Grillotti](https://scholar.google.com/citations?user=gY9CmssAAAAJ&hl=fr&oi=sra)
- [Antoine Cully](https://www.imperial.ac.uk/people/a.cully)


<|MERGE_RESOLUTION|>--- conflicted
+++ resolved
@@ -56,25 +56,18 @@
 Some things to note beforehand is that JAX relies on a functional programming paradigm. 
 We will try as much as possible to maintain this programming style.
 
-<<<<<<< HEAD
-The main file used is `qdax/training/qd.py`. This file contains the main `train` function which consists of the entire QD loop and supporting functions.
-- Inputs: The `train` function takes as input the task, emitter_fn and hyperparameters. 
-- Functions: The main functions used by `train` are also declared in this file. Working in top_down importance in terms of how the code works. The key function here is the `_es_one_epoch` function. In terms of QD, this determines the loop performed at each generation: Selection (from archive) and Variation to generate solutions to be evaluated defined by the `emitter_fn`, Evaluation and Archive Update defined by (`eval_and_add_fn`). The first part of the `train` function is the `init_phase_fn` which initializes the archive using random policies.
-- Flow: `train` first calls `init_phase_fn` and then `_es_one_epoch` for defined number of generations or evaluations.
-=======
 The main file used is `qdax/training/qd.py`. 
 This file contains the main `train` function which consists of the entire QD loop and supporting functions.
 - Inputs: The `train` function takes as input the task, emitter and hyperparameters. 
 - Functions: The main functions used by `train` are also declared in this file. 
 Working in top_down importance in terms of how the code works. 
-The key function here is the `_es_one_epoch` function. 
+The key function is the `_es_one_epoch` function. 
 In terms of QD, this determines the loop performed at each generation: 
   (1) Selection (from archive) and Variation to generate solutions to be evaluated defined by the `emitter_fn`,
   (2) Evaluation 
   and (3) Archive Update defined by (`eval_and_add_fn`). 
 The first part of the `train` function is the `init_phase_fn` which initializes the archive using random policies.
 - Flow: `train` first calls `init_phase_fn` and then `_es_one_epoch` for a defined number of generations or evaluations.
->>>>>>> 0143083b
 
 Users can extend this framework with extensions of QD algorithms such as different optimizers/emitters and introducing new tasks. This can be done by:
 1. **Emitter Function:** The emitter function is responsible for generating solutions to be evaluated. Within the commonly known "ask and tell" framework in evolution strategies, the emitter function is analogous to the "ask" function. However, the difference in QD algorihtms is the interaction with the repertoire. A few common mutation based emitters have been implemented. These examples can be found [here](https://github.com/adaptive-intelligent-robotics/QDax/tree/main/qdax/training/emitters_simple)
