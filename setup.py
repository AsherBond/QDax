import os

from setuptools import find_packages, setup

from qdax import __version__

CURRENT_DIR = os.path.abspath(os.path.dirname(__file__))

with open(os.path.join(CURRENT_DIR, "README.md"), encoding="utf-8") as f:
    long_description = f.read()

setup(
    name="qdax",
    version=__version__,
    packages=find_packages(),
    url="https://github.com/adaptive-intelligent-robotics/QDax",
    license="MIT",
    author="AIRL and InstaDeep Ltd",
    author_email="adaptive.intelligent.robotics@gmail.com",
    description="A Python Library for Quality-Diversity and NeuroEvolution",
    long_description=long_description,
    long_description_content_type="text/markdown",
    install_requires=[
<<<<<<< HEAD
        "absl-py>=1.0.0",
        "jax>=0.3.10",
        "flax>=0.4.1",
        "brax>=0.0.12",
        "gym>=0.15",
        "numpy>=1.22.3",
        "scikit-learn>=1.0",
        "scipy>=1.7",
=======
        "absl-py==1.0.0",
        "jax==0.3.10",
        "jaxlib==0.3.10",  # necessary to build the doc atm
        "flax==0.4.1",
        "brax==0.0.12",
        "gym==0.23.1",
        "numpy==1.22.3",
        "scikit-learn==1.0.2",
        "scipy==1.8.0",
>>>>>>> f43659d5
        "sklearn",
    ],
    dependency_links=[
        "https://storage.googleapis.com/jax-releases/jax_releases.html",
    ],
    keywords=["Quality-Diversity", "NeuroEvolution", "Reinforcement Learning", "JAX"],
    classifiers=[
        "Development Status :: 2 - Pre-Alpha",
        "Environment :: Console",
        "Intended Audience :: Science/Research",
        "License :: OSI Approved :: MIT License",
        "Operating System :: POSIX :: Linux",
        "Programming Language :: Python :: 3",
        "Programming Language :: Python :: 3.8",
        "Topic :: Scientific/Engineering :: Artificial Intelligence",
    ],
)<|MERGE_RESOLUTION|>--- conflicted
+++ resolved
@@ -21,26 +21,15 @@
     long_description=long_description,
     long_description_content_type="text/markdown",
     install_requires=[
-<<<<<<< HEAD
         "absl-py>=1.0.0",
         "jax>=0.3.10",
+        "jaxlib>=0.3.10",  # necessary to build the doc atm
         "flax>=0.4.1",
         "brax>=0.0.12",
-        "gym>=0.15",
+        "gym>=0.23.1",
         "numpy>=1.22.3",
-        "scikit-learn>=1.0",
-        "scipy>=1.7",
-=======
-        "absl-py==1.0.0",
-        "jax==0.3.10",
-        "jaxlib==0.3.10",  # necessary to build the doc atm
-        "flax==0.4.1",
-        "brax==0.0.12",
-        "gym==0.23.1",
-        "numpy==1.22.3",
-        "scikit-learn==1.0.2",
-        "scipy==1.8.0",
->>>>>>> f43659d5
+        "scikit-learn>=1.0.2",
+        "scipy>=1.8.0",
         "sklearn",
     ],
     dependency_links=[
